/*jshint strict:false, undef:false, unused:false */

var inlineNodeNames  = /^(?:#text|A(?:BBR|CRONYM)?|B(?:R|D[IO])?|C(?:ITE|ODE)|D(?:ATA|EL|FN)|EM|FONT|HR|I(?:FRAME|MG|NPUT|NS)?|KBD|Q|R(?:P|T|UBY)|S(?:AMP|MALL|PAN|TR(?:IKE|ONG)|U[BP])?|TIME|U|VAR|WBR)$/;

var leafNodeNames = {
    BR: 1,
    HR: 1,
    IFRAME: 1,
    IMG: 1,
    INPUT: 1
};

function every ( nodeList, fn ) {
    var l = nodeList.length;
    while ( l-- ) {
        if ( !fn( nodeList[l] ) ) {
            return false;
        }
    }
    return true;
}

// ---

var UNKNOWN = 0;
var INLINE = 1;
var BLOCK = 2;
var CONTAINER = 3;

var nodeCategoryCache = canWeakMap ? new WeakMap() : null;

function isLeaf ( node ) {
    return node.nodeType === ELEMENT_NODE && !!leafNodeNames[ node.nodeName ];
}
function getNodeCategory ( node ) {
    switch ( node.nodeType ) {
    case TEXT_NODE:
        return INLINE;
    case ELEMENT_NODE:
    case DOCUMENT_FRAGMENT_NODE:
        if ( canWeakMap && nodeCategoryCache.has( node ) ) {
            return nodeCategoryCache.get( node );
        }
        break;
    default:
        return UNKNOWN;
    }

    var nodeCategory;
    if ( !every( node.childNodes, isInline ) ) {
        // Malformed HTML can have block tags inside inline tags. Need to treat
        // these as containers rather than inline. See #239.
        nodeCategory = CONTAINER;
    } else if ( inlineNodeNames.test( node.nodeName ) ) {
        nodeCategory = INLINE;
    } else {
        nodeCategory = BLOCK;
    }
    if ( canWeakMap ) {
        nodeCategoryCache.set( node, nodeCategory );
    }
    return nodeCategory;
}
function isInline ( node ) {
    return getNodeCategory( node ) === INLINE;
}
function isBlock ( node ) {
    return getNodeCategory( node ) === BLOCK;
}
function isContainer ( node ) {
    return getNodeCategory( node ) === CONTAINER;
}

function getBlockWalker ( node, root ) {
    var walker = new TreeWalker( root, SHOW_ELEMENT, isBlock );
    walker.currentNode = node;
    return walker;
}
function getPreviousBlock ( node, root ) {
    node = getBlockWalker( node, root ).previousNode();
    return node !== root ? node : null;
}
function getNextBlock ( node, root ) {
    node = getBlockWalker( node, root ).nextNode();
    return node !== root ? node : null;
}

function isEmptyBlock ( block ) {
    return !block.textContent && !block.querySelector( 'IMG' );
}

function areAlike ( node, node2 ) {
    return !isLeaf( node ) && (
        node.nodeType === node2.nodeType &&
        node.nodeName === node2.nodeName &&
        node.nodeName !== 'A' &&
        node.className === node2.className &&
        ( ( !node.style && !node2.style ) ||
          node.style.cssText === node2.style.cssText )
    );
}
function hasTagAttributes ( node, tag, attributes ) {
    if ( node.nodeName !== tag ) {
        return false;
    }
    for ( var attr in attributes ) {
        if ( node.getAttribute( attr ) !== attributes[ attr ] ) {
            return false;
        }
    }
    return true;
}
function getNearest ( node, root, tag, attributes ) {
    while ( node && node !== root ) {
        if ( hasTagAttributes( node, tag, attributes ) ) {
            return node;
        }
        node = node.parentNode;
    }
    return null;
}
function isOrContains ( parent, node ) {
    while ( node ) {
        if ( node === parent ) {
            return true;
        }
        node = node.parentNode;
    }
    return false;
}

function getPath ( node, root ) {
    var path = '';
    var id, className, classNames, dir;
    if ( node && node !== root ) {
        path = getPath( node.parentNode, root );
        if ( node.nodeType === ELEMENT_NODE ) {
            path += ( path ? '>' : '' ) + node.nodeName;
            if ( id = node.id ) {
                path += '#' + id;
            }
            if ( className = node.className.trim() ) {
                classNames = className.split( /\s\s*/ );
                classNames.sort();
                path += '.';
                path += classNames.join( '.' );
            }
            if ( dir = node.dir ) {
                path += '[dir=' + dir + ']';
            }
            if ( classNames ) {
                if ( indexOf.call( classNames, HIGHLIGHT_CLASS ) > -1 ) {
                    path += '[backgroundColor=' +
                        node.style.backgroundColor.replace( / /g,'' ) + ']';
                }
                if ( indexOf.call( classNames, COLOUR_CLASS ) > -1 ) {
                    path += '[color=' +
                        node.style.color.replace( / /g,'' ) + ']';
                }
                if ( indexOf.call( classNames, FONT_FAMILY_CLASS ) > -1 ) {
                    path += '[fontFamily=' +
                        node.style.fontFamily.replace( / /g,'' ) + ']';
                }
                if ( indexOf.call( classNames, FONT_SIZE_CLASS ) > -1 ) {
                    path += '[fontSize=' + node.style.fontSize + ']';
                }
            }
        }
    }
    return path;
}

function getLength ( node ) {
    var nodeType = node.nodeType;
    return nodeType === ELEMENT_NODE || nodeType === DOCUMENT_FRAGMENT_NODE ?
        node.childNodes.length : node.length || 0;
}

function detach ( node ) {
    var parent = node.parentNode;
    if ( parent ) {
        parent.removeChild( node );
    }
    return node;
}
function replaceWith ( node, node2 ) {
    var parent = node.parentNode;
    if ( parent ) {
        parent.replaceChild( node2, node );
    }
}
function empty ( node ) {
    var frag = node.ownerDocument.createDocumentFragment(),
        childNodes = node.childNodes,
        l = childNodes ? childNodes.length : 0;
    while ( l-- ) {
        frag.appendChild( node.firstChild );
    }
    return frag;
}

function createElement ( doc, tag, props, children ) {
    var el = doc.createElement( tag ),
        attr, value, i, l;
    if ( props instanceof Array ) {
        children = props;
        props = null;
    }
    if ( props ) {
        for ( attr in props ) {
            value = props[ attr ];
            if ( value !== undefined ) {
                el.setAttribute( attr, props[ attr ] );
            }
        }
    }
    if ( children ) {
        for ( i = 0, l = children.length; i < l; i += 1 ) {
            el.appendChild( children[i] );
        }
    }
    return el;
}

function fixCursor ( node, root ) {
    // In Webkit and Gecko, block level elements are collapsed and
    // unfocussable if they have no content. To remedy this, a <BR> must be
    // inserted. In Opera and IE, we just need a textnode in order for the
    // cursor to appear.
    var self = root.__squire__;
    var doc = node.ownerDocument;
    var originalNode = node;
    var fixer, child;

    if ( node === root ) {
        if ( !( child = node.firstChild ) || child.nodeName === 'BR' ) {
            fixer = self.createDefaultBlock();
            if ( child ) {
                node.replaceChild( fixer, child );
            }
            else {
                node.appendChild( fixer );
            }
            node = fixer;
            fixer = null;
        }
    }

    if ( node.nodeType === TEXT_NODE ) {
        return originalNode;
    }

    if ( isInline( node ) ) {
        child = node.firstChild;
        while ( cantFocusEmptyTextNodes && child &&
                child.nodeType === TEXT_NODE && !child.data ) {
            node.removeChild( child );
            child = node.firstChild;
        }
        if ( !child ) {
<<<<<<< HEAD
            fixer = doc.createTextNode( '' );
=======
            if ( cantFocusEmptyTextNodes ) {
                fixer = doc.createTextNode( ZWS );
                self._didAddZWS();
            } else {
                fixer = doc.createTextNode( '' );
            }
>>>>>>> c5be1b79
        }
    } else {
        if ( useTextFixer ) {
            while ( node.nodeType !== TEXT_NODE && !isLeaf( node ) ) {
                child = node.firstChild;
                if ( !child ) {
                    fixer = doc.createTextNode( '' );
                    break;
                }
                node = child;
            }
            if ( node.nodeType === TEXT_NODE ) {
                // Opera will collapse the block element if it contains
                // just spaces (but not if it contains no data at all).
                if ( /^ +$/.test( node.data ) ) {
                    node.data = '';
                }
            } else if ( isLeaf( node ) ) {
                node.parentNode.insertBefore( doc.createTextNode( '' ), node );
            }
        }
        else if ( !node.querySelector( 'BR' ) ) {
            fixer = createElement( doc, 'BR' );
            while ( ( child = node.lastElementChild ) && !isInline( child ) ) {
                node = child;
            }
        }
    }
    if ( fixer ) {
        try {
            node.appendChild( fixer );
        } catch ( error ) {
            self.didError({
                name: 'Squire: fixCursor – ' + error,
                message: 'Parent: ' + node.nodeName + '/' + node.innerHTML +
                    ' appendChild: ' + fixer.nodeName
            });
        }
    }

    return originalNode;
}

// Recursively examine container nodes and wrap any inline children.
function fixContainer ( container, root ) {
    var children = container.childNodes;
    var doc = container.ownerDocument;
    var wrapper = null;
    var i, l, child, isBR;
    var config = root.__squire__._config;

    for ( i = 0, l = children.length; i < l; i += 1 ) {
        child = children[i];
        isBR = child.nodeName === 'BR';
        if ( !isBR && isInline( child ) ) {
            if ( !wrapper ) {
                 wrapper = createElement( doc,
                    config.blockTag, config.blockAttributes );
            }
            wrapper.appendChild( child );
            i -= 1;
            l -= 1;
        } else if ( isBR || wrapper ) {
            if ( !wrapper ) {
                wrapper = createElement( doc,
                    config.blockTag, config.blockAttributes );
            }
            fixCursor( wrapper, root );
            if ( isBR ) {
                container.replaceChild( wrapper, child );
            } else {
                container.insertBefore( wrapper, child );
                i += 1;
                l += 1;
            }
            wrapper = null;
        }
        if ( isContainer( child ) ) {
            fixContainer( child, root );
        }
    }
    if ( wrapper ) {
        container.appendChild( fixCursor( wrapper, root ) );
    }
    return container;
}

function split ( node, offset, stopNode, root ) {
    var nodeType = node.nodeType,
        parent, clone, next;
    if ( nodeType === TEXT_NODE && node !== stopNode ) {
        return split(
            node.parentNode, node.splitText( offset ), stopNode, root );
    }
    if ( nodeType === ELEMENT_NODE ) {
        if ( typeof( offset ) === 'number' ) {
            offset = offset < node.childNodes.length ?
                node.childNodes[ offset ] : null;
        }
        if ( node === stopNode ) {
            return offset;
        }

        // Clone node without children
        parent = node.parentNode;
        clone = node.cloneNode( false );

        // Add right-hand siblings to the clone
        while ( offset ) {
            next = offset.nextSibling;
            clone.appendChild( offset );
            offset = next;
        }

        // Maintain li numbering if inside a quote.
        if ( node.nodeName === 'OL' &&
                getNearest( node, root, 'BLOCKQUOTE' ) ) {
            clone.start = ( +node.start || 1 ) + node.childNodes.length - 1;
        }

        // DO NOT NORMALISE. This may undo the fixCursor() call
        // of a node lower down the tree!

        // We need something in the element in order for the cursor to appear.
        fixCursor( node, root );
        fixCursor( clone, root );

        // Inject clone after original node
        if ( next = node.nextSibling ) {
            parent.insertBefore( clone, next );
        } else {
            parent.appendChild( clone );
        }

        // Keep on splitting up the tree
        return split( parent, clone, stopNode, root );
    }
    return offset;
}

function _mergeInlines ( node, fakeRange ) {
    var children = node.childNodes,
        l = children.length,
        frags = [],
        child, prev, len;
    while ( l-- ) {
        child = children[l];
        prev = l && children[ l - 1 ];
        if ( l && isInline( child ) && areAlike( child, prev ) &&
                !leafNodeNames[ child.nodeName ] ) {
            if ( fakeRange.startContainer === child ) {
                fakeRange.startContainer = prev;
                fakeRange.startOffset += getLength( prev );
            }
            if ( fakeRange.endContainer === child ) {
                fakeRange.endContainer = prev;
                fakeRange.endOffset += getLength( prev );
            }
            if ( fakeRange.startContainer === node ) {
                if ( fakeRange.startOffset > l ) {
                    fakeRange.startOffset -= 1;
                }
                else if ( fakeRange.startOffset === l ) {
                    fakeRange.startContainer = prev;
                    fakeRange.startOffset = getLength( prev );
                }
            }
            if ( fakeRange.endContainer === node ) {
                if ( fakeRange.endOffset > l ) {
                    fakeRange.endOffset -= 1;
                }
                else if ( fakeRange.endOffset === l ) {
                    fakeRange.endContainer = prev;
                    fakeRange.endOffset = getLength( prev );
                }
            }
            detach( child );
            if ( child.nodeType === TEXT_NODE ) {
                prev.appendData( child.data );
            }
            else {
                frags.push( empty( child ) );
            }
        }
        else if ( child.nodeType === ELEMENT_NODE ) {
            len = frags.length;
            while ( len-- ) {
                child.appendChild( frags.pop() );
            }
            _mergeInlines( child, fakeRange );
        }
    }
}

function mergeInlines ( node, range ) {
    if ( node.nodeType === TEXT_NODE ) {
        node = node.parentNode;
    }
    if ( node.nodeType === ELEMENT_NODE ) {
        var fakeRange = {
            startContainer: range.startContainer,
            startOffset: range.startOffset,
            endContainer: range.endContainer,
            endOffset: range.endOffset
        };
        _mergeInlines( node, fakeRange );
        range.setStart( fakeRange.startContainer, fakeRange.startOffset );
        range.setEnd( fakeRange.endContainer, fakeRange.endOffset );
    }
}

function mergeWithBlock ( block, next, range, root ) {
    var container = next;
    var parent, last, offset;
    while ( ( parent = container.parentNode ) &&
            parent !== root &&
            parent.nodeType === ELEMENT_NODE &&
            parent.childNodes.length === 1 ) {
        container = parent;
    }
    detach( container );

    offset = block.childNodes.length;

    // Remove extra <BR> fixer if present.
    last = block.lastChild;
    if ( last && last.nodeName === 'BR' ) {
        block.removeChild( last );
        offset -= 1;
    }

    block.appendChild( empty( next ) );

    range.setStart( block, offset );
    range.collapse( true );
    mergeInlines( block, range );

    // Opera inserts a BR if you delete the last piece of text
    // in a block-level element. Unfortunately, it then gets
    // confused when setting the selection subsequently and
    // refuses to accept the range that finishes just before the
    // BR. Removing the BR fixes the bug.
    // Steps to reproduce bug: Type "a-b-c" (where - is return)
    // then backspace twice. The cursor goes to the top instead
    // of after "b".
    if ( isPresto && ( last = block.lastChild ) && last.nodeName === 'BR' ) {
        block.removeChild( last );
    }
}

function mergeContainers ( node, root ) {
    var prev = node.previousSibling,
        first = node.firstChild,
        doc = node.ownerDocument,
        isListItem = ( node.nodeName === 'LI' ),
        needsFix, block;

    // Do not merge LIs, unless it only contains a UL
    if ( isListItem && ( !first || !/^[OU]L$/.test( first.nodeName ) ) ) {
        return;
    }

    if ( prev && areAlike( prev, node ) ) {
        if ( !isContainer( prev ) ) {
            if ( isListItem ) {
                block = createElement( doc, 'DIV' );
                block.appendChild( empty( prev ) );
                prev.appendChild( block );
            } else {
                return;
            }
        }
        detach( node );
        needsFix = !isContainer( node );
        prev.appendChild( empty( node ) );
        if ( needsFix ) {
            fixContainer( prev, root );
        }
        if ( first ) {
            mergeContainers( first, root );
        }
    } else if ( isListItem ) {
        prev = createElement( doc, 'DIV' );
        node.insertBefore( prev, first );
        fixCursor( prev, root );
    }
}<|MERGE_RESOLUTION|>--- conflicted
+++ resolved
@@ -258,16 +258,7 @@
             child = node.firstChild;
         }
         if ( !child ) {
-<<<<<<< HEAD
             fixer = doc.createTextNode( '' );
-=======
-            if ( cantFocusEmptyTextNodes ) {
-                fixer = doc.createTextNode( ZWS );
-                self._didAddZWS();
-            } else {
-                fixer = doc.createTextNode( '' );
-            }
->>>>>>> c5be1b79
         }
     } else {
         if ( useTextFixer ) {
