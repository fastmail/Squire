/*jshint strict:false, undef:false, unused:false */

function mergeObjects ( base, extras, mayOverride ) {
    var prop, value;
    if ( !base ) {
        base = {};
    }
    if ( extras ) {
        for ( prop in extras ) {
            if ( mayOverride || !( prop in base ) ) {
                value = extras[ prop ];
                base[ prop ] = ( value && value.constructor === Object ) ?
                    mergeObjects( base[ prop ], value, mayOverride ) :
                    value;
            }
        }
    }
    return base;
}

function Squire ( root, config ) {
    if ( root.nodeType === DOCUMENT_NODE ) {
        root = root.body;
    }
    var doc = root.ownerDocument;
    var win = doc.defaultView;
    var mutation;

    this._win = win;
    this._doc = doc;
    this._root = root;

    this._events = {};

    this._isFocused = false;
    this._lastSelection = null;

    this._hasZWS = false;

    this._lastAnchorNode = null;
    this._lastFocusNode = null;
    this._path = '';
    this._willUpdatePath = false;

    if ( 'onselectionchange' in doc ) {
        this.addEventListener( 'selectionchange', this._updatePathOnEvent );
    } else {
        this.addEventListener( 'keyup', this._updatePathOnEvent );
        this.addEventListener( 'mouseup', this._updatePathOnEvent );
    }

    this._undoIndex = -1;
    this._undoStack = [];
    this._undoStackLength = 0;
    this._isInUndoState = false;
    this._ignoreChange = false;
    this._ignoreAllChanges = false;

    if ( canObserveMutations ) {
        mutation = new MutationObserver( this._docWasChanged.bind( this ) );
        mutation.observe( root, {
            childList: true,
            attributes: true,
            characterData: true,
            subtree: true
        });
        this._mutation = mutation;
    } else {
        this.addEventListener( 'keyup', this._keyUpDetectChange );
    }

    // On blur, restore focus except if the user taps or clicks to focus a
    // specific point. Can't actually use click event because focus happens
    // before click, so use mousedown/touchstart
    this._restoreSelection = false;
    this.addEventListener( 'blur', enableRestoreSelection );
    this.addEventListener( 'mousedown', disableRestoreSelection );
    this.addEventListener( 'touchstart', disableRestoreSelection );
    this.addEventListener( 'focus', restoreSelection );

    // IE sometimes fires the beforepaste event twice; make sure it is not run
    // again before our after paste function is called.
    this._awaitingPaste = false;
    this.addEventListener( 'cut', onCut );
    this.addEventListener( 'copy', onCopy );
    this.addEventListener( 'keydown', monitorShiftKey );
    this.addEventListener( 'keyup', monitorShiftKey );
    this.addEventListener( 'paste', onPaste );
    this.addEventListener( 'drop', onDrop );
    this.addEventListener( 'keydown', onKey );

    // Add key handlers
    this._keyHandlers = Object.create( keyHandlers );

    // Override default properties
    this.setConfig( config );

    root.setAttribute( 'contenteditable', 'true' );
    // Grammarly breaks the editor, *sigh*
    root.setAttribute( 'data-gramm', 'false' );

    // Remove Firefox's built-in controls
    try {
        doc.execCommand( 'enableObjectResizing', false, 'false' );
        doc.execCommand( 'enableInlineTableEditing', false, 'false' );
    } catch ( error ) {}

    root.__squire__ = this;

    // Need to register instance before calling setHTML, so that the fixCursor
    // function can lookup any default block tag options set.
    this.setHTML( '' );
}

var proto = Squire.prototype;

var sanitizeToDOMFragment = function ( html, isPaste, self ) {
    var doc = self._doc;
    var frag = html ? DOMPurify.sanitize( html, {
        ALLOW_UNKNOWN_PROTOCOLS: true,
        WHOLE_DOCUMENT: false,
        RETURN_DOM: true,
        RETURN_DOM_FRAGMENT: true
    }) : null;
    return frag ? doc.importNode( frag, true ) : doc.createDocumentFragment();
};

proto.setConfig = function ( config ) {
    config = mergeObjects({
        blockTag: 'DIV',
        blockAttributes: null,
        tagAttributes: {
            blockquote: null,
            ul: null,
            ol: null,
            li: null,
            a: null
        },
        classNames: {
            colour: 'colour',
            fontFamily: 'font',
            fontSize: 'size',
            highlight: 'highlight'
        },
        leafNodeNames: leafNodeNames,
        undo: {
            documentSizeThreshold: -1, // -1 means no threshold
            undoLimit: -1 // -1 means no limit
        },
        isInsertedHTMLSanitized: true,
        isSetHTMLSanitized: true,
        sanitizeToDOMFragment:
            typeof DOMPurify !== 'undefined' && DOMPurify.isSupported ?
            sanitizeToDOMFragment : null,
        willCutCopy: null,
        addLinks: true
    }, config, true );

    // Users may specify block tag in lower case
    config.blockTag = config.blockTag.toUpperCase();

    this._config = config;

    return this;
};

proto.createElement = function ( tag, props, children ) {
    return createElement( this._doc, tag, props, children );
};

proto.createDefaultBlock = function ( children ) {
    var config = this._config;
    return fixCursor(
        this.createElement( config.blockTag, config.blockAttributes, children ),
        this._root
    );
};

proto.didError = function ( error ) {
    console.log( error );
};

proto.getDocument = function () {
    return this._doc;
};
proto.getRoot = function () {
    return this._root;
};

proto.modifyDocument = function ( modificationCallback ) {
    var mutation = this._mutation;
    if ( mutation ) {
        if ( mutation.takeRecords().length ) {
            this._docWasChanged();
        }
        mutation.disconnect();
    }

    this._ignoreAllChanges = true;
    modificationCallback();
    this._ignoreAllChanges = false;

    if ( mutation ) {
        mutation.observe( this._root, {
            childList: true,
            attributes: true,
            characterData: true,
            subtree: true
        });
        this._ignoreChange = false;
    }
};

// --- Events ---

// Subscribing to these events won't automatically add a listener to the
// document node, since these events are fired in a custom manner by the
// editor code.
var customEvents = {
    pathChange: 1, select: 1, input: 1, undoStateChange: 1
};

proto.fireEvent = function ( type, event ) {
    var handlers = this._events[ type ];
    var isFocused, l, obj;
    // UI code, especially modal views, may be monitoring for focus events and
    // immediately removing focus. In certain conditions, this can cause the
    // focus event to fire after the blur event, which can cause an infinite
    // loop. So we detect whether we're actually focused/blurred before firing.
    if ( /^(?:focus|blur)/.test( type ) ) {
        isFocused = this._root === this._doc.activeElement;
        if ( type === 'focus' ) {
            if ( !isFocused || this._isFocused ) {
                return this;
            }
            this._isFocused = true;
        } else {
            if ( isFocused || !this._isFocused ) {
                return this;
            }
            this._isFocused = false;
        }
    }
    if ( handlers ) {
        if ( !event ) {
            event = {};
        }
        if ( event.type !== type ) {
            event.type = type;
        }
        // Clone handlers array, so any handlers added/removed do not affect it.
        handlers = handlers.slice();
        l = handlers.length;
        while ( l-- ) {
            obj = handlers[l];
            try {
                if ( obj.handleEvent ) {
                    obj.handleEvent( event );
                } else {
                    obj.call( this, event );
                }
            } catch ( error ) {
                error.details = 'Squire: fireEvent error. Event type: ' + type;
                this.didError( error );
            }
        }
    }
    return this;
};

proto.destroy = function () {
    var events = this._events;
    var type;

    for ( type in events ) {
        this.removeEventListener( type );
    }
    if ( this._mutation ) {
        this._mutation.disconnect();
    }
    delete this._root.__squire__;

    // Destroy undo stack
    this._undoIndex = -1;
    this._undoStack = [];
    this._undoStackLength = 0;
};

proto.handleEvent = function ( event ) {
    this.fireEvent( event.type, event );
};

proto.addEventListener = function ( type, fn ) {
    var handlers = this._events[ type ];
    var target = this._root;
    if ( !fn ) {
        this.didError({
            name: 'Squire: addEventListener with null or undefined fn',
            message: 'Event type: ' + type
        });
        return this;
    }
    if ( !handlers ) {
        handlers = this._events[ type ] = [];
        if ( !customEvents[ type ] ) {
            if ( type === 'selectionchange' ) {
                target = this._doc;
            }
            target.addEventListener( type, this, true );
        }
    }
    handlers.push( fn );
    return this;
};

proto.removeEventListener = function ( type, fn ) {
    var handlers = this._events[ type ];
    var target = this._root;
    var l;
    if ( handlers ) {
        if ( fn ) {
            l = handlers.length;
            while ( l-- ) {
                if ( handlers[l] === fn ) {
                    handlers.splice( l, 1 );
                }
            }
        } else {
            handlers.length = 0;
        }
        if ( !handlers.length ) {
            delete this._events[ type ];
            if ( !customEvents[ type ] ) {
                if ( type === 'selectionchange' ) {
                    target = this._doc;
                }
                target.removeEventListener( type, this, true );
            }
        }
    }
    return this;
};

// --- Selection and Path ---

proto.createRange =
        function ( range, startOffset, endContainer, endOffset ) {
    if ( range instanceof this._win.Range ) {
        return range.cloneRange();
    }
    var domRange = this._doc.createRange();
    domRange.setStart( range, startOffset );
    if ( endContainer ) {
        domRange.setEnd( endContainer, endOffset );
    } else {
        domRange.setEnd( range, startOffset );
    }
    return domRange;
};

proto.getCursorPosition = function ( range ) {
    if ( ( !range && !( range = this.getSelection() ) ) ||
            !range.getBoundingClientRect ) {
        return null;
    }
    // Get the bounding rect
    var rect = range.getBoundingClientRect();
    var node, parent;
    if ( rect && !rect.top ) {
        this._ignoreChange = true;
        node = this._doc.createElement( 'SPAN' );
        node.textContent = ZWS;
        insertNodeInRange( range, node );
        rect = node.getBoundingClientRect();
        parent = node.parentNode;
        parent.removeChild( node );
        mergeInlines( parent, range );
    }
    return rect;
};

proto._moveCursorTo = function ( toStart ) {
    var root = this._root,
        range = this.createRange( root, toStart ? 0 : root.childNodes.length );
    moveRangeBoundariesDownTree( range );
    this.setSelection( range );
    return this;
};
proto.moveCursorToStart = function () {
    return this._moveCursorTo( true );
};
proto.moveCursorToEnd = function () {
    return this._moveCursorTo( false );
};

var getWindowSelection = function ( self ) {
    return self._win.getSelection() || null;
};

proto.setSelection = function ( range ) {
    if ( range ) {
        this._lastSelection = range;
        // If we're setting selection, that automatically, and synchronously, // triggers a focus event. So just store the selection and mark it as
        // needing restore on focus.
        if ( !this._isFocused ) {
            enableRestoreSelection.call( this );
        } else {
            // iOS bug: if you don't focus the iframe before setting the
            // selection, you can end up in a state where you type but the input
            // doesn't get directed into the contenteditable area but is instead
            // lost in a black hole. Very strange.
            if ( isIOS ) {
                this._win.focus();
            }
            var sel = getWindowSelection( this );
            if ( sel && sel.setBaseAndExtent ) {
                sel.setBaseAndExtent(
                    range.startContainer,
                    range.startOffset,
                    range.endContainer,
                    range.endOffset,
                );
            } else if ( sel ) {
                // This is just for IE11
                sel.removeAllRanges();
                sel.addRange( range );
            }
        }
    }
    return this;
};

proto.getSelection = function () {
    var sel = getWindowSelection( this );
    var root = this._root;
    var selection, startContainer, endContainer, node;
    // If not focused, always rely on cached selection; another function may
    // have set it but the DOM is not modified until focus again
    if ( this._isFocused && sel && sel.rangeCount ) {
        selection  = sel.getRangeAt( 0 ).cloneRange();
        startContainer = selection.startContainer;
        endContainer = selection.endContainer;
        // FF can return the selection as being inside an <img>. WTF?
        if ( startContainer && isLeaf( startContainer ) ) {
            selection.setStartBefore( startContainer );
        }
        if ( endContainer && isLeaf( endContainer ) ) {
            selection.setEndBefore( endContainer );
        }
    }
    if ( selection &&
            isOrContains( root, selection.commonAncestorContainer ) ) {
        this._lastSelection = selection;
    } else {
        selection = this._lastSelection;
        node = selection.commonAncestorContainer;
        // Check the editor is in the live document; if not, the range has
        // probably been rewritten by the browser and is bogus
        if ( !isOrContains( node.ownerDocument, node ) ) {
            selection = null;
        }
    }
    if ( !selection ) {
        selection = this.createRange( root.firstChild, 0 );
    }
    return selection;
};

function enableRestoreSelection () {
    this._restoreSelection = true;
}
function disableRestoreSelection () {
    this._restoreSelection = false;
}
function restoreSelection () {
    if ( this._restoreSelection ) {
        this.setSelection( this._lastSelection );
    }
}

proto.getSelectedText = function () {
    var range = this.getSelection();
    if ( !range || range.collapsed ) {
        return '';
    }
    var walker = new TreeWalker(
        range.commonAncestorContainer,
        SHOW_TEXT|SHOW_ELEMENT,
        function ( node ) {
            return isNodeContainedInRange( range, node, true );
        }
    );
    var startContainer = range.startContainer;
    var endContainer = range.endContainer;
    var node = walker.currentNode = startContainer;
    var textContent = '';
    var addedTextInBlock = false;
    var value;

    if ( !walker.filter( node ) ) {
        node = walker.nextNode();
    }

    while ( node ) {
        if ( node.nodeType === TEXT_NODE ) {
            value = node.data;
            if ( value && ( /\S/.test( value ) ) ) {
                if ( node === endContainer ) {
                    value = value.slice( 0, range.endOffset );
                }
                if ( node === startContainer ) {
                    value = value.slice( range.startOffset );
                }
                textContent += value;
                addedTextInBlock = true;
            }
        } else if ( node.nodeName === 'BR' ||
                addedTextInBlock && !isInline( node ) ) {
            textContent += '\n';
            addedTextInBlock = false;
        }
        node = walker.nextNode();
    }

    return textContent;
};

proto.getPath = function () {
    return this._path;
};

// --- Workaround for browsers that can't focus empty text nodes ---

// WebKit bug: https://bugs.webkit.org/show_bug.cgi?id=15256

// Walk down the tree starting at the root and remove any ZWS. If the node only
// contained ZWS space then remove it too. We may want to keep one ZWS node at
// the bottom of the tree so the block can be selected. Define that node as the
// keepNode.
var removeZWS = function ( root, keepNode ) {
    var walker = new TreeWalker( root, SHOW_TEXT );
    var parent, node, index;
    while ( node = walker.nextNode() ) {
        while ( ( index = node.data.indexOf( ZWS ) ) > -1  &&
                ( !keepNode || node.parentNode !== keepNode ) ) {
            if ( node.length === 1 ) {
                do {
                    parent = node.parentNode;
                    parent.removeChild( node );
                    node = parent;
                    walker.currentNode = parent;
                } while ( isInline( node ) && !getLength( node ) );
                break;
            } else {
                node.deleteData( index, 1 );
            }
        }
    }
};

proto._didAddZWS = function () {
    this._hasZWS = true;
};
proto._removeZWS = function () {
    if ( !this._hasZWS ) {
        return;
    }
    removeZWS( this._root );
    this._hasZWS = false;
};

// --- Path change events ---

proto._updatePath = function ( range, force ) {
    if ( !range ) {
        return;
    }
    var anchor = range.startContainer,
        focus = range.endContainer,
        newPath;
    if ( force || anchor !== this._lastAnchorNode ||
            focus !== this._lastFocusNode ) {
        this._lastAnchorNode = anchor;
        this._lastFocusNode = focus;
        newPath = ( anchor && focus ) ? ( anchor === focus ) ?
            getPath( focus, this._root, this._config ) : '(selection)' : '';
        if ( this._path !== newPath ) {
            this._path = newPath;
            this.fireEvent( 'pathChange', { path: newPath } );
        }
    }
    this.fireEvent( range.collapsed ? 'cursor' : 'select', {
        range: range
    });
};

// selectionchange is fired synchronously in IE when removing current selection
// and when setting new selection; keyup/mouseup may have processing we want
// to do first. Either way, send to next event loop.
proto._updatePathOnEvent = function () {
    var self = this;
    if ( self._isFocused && !self._willUpdatePath ) {
        self._willUpdatePath = true;
        setTimeout( function () {
            self._willUpdatePath = false;
            self._updatePath( self.getSelection() );
        }, 0 );
    }
};

// --- Focus ---

proto.focus = function () {
    this._root.focus({ preventScroll: true });

    if ( isIE ) {
        this.fireEvent( 'focus' );
    }

    return this;
};

proto.blur = function () {
    this._root.blur();

    if ( isIE ) {
        this.fireEvent( 'blur' );
    }

    return this;
};

// --- Bookmarking ---

var startSelectionId = 'squire-selection-start';
var endSelectionId = 'squire-selection-end';

proto._saveRangeToBookmark = function ( range ) {
    var startNode = this.createElement( 'INPUT', {
            id: startSelectionId,
            type: 'hidden'
        }),
        endNode = this.createElement( 'INPUT', {
            id: endSelectionId,
            type: 'hidden'
        }),
        temp;

    insertNodeInRange( range, startNode );
    range.collapse( false );
    insertNodeInRange( range, endNode );

    // In a collapsed range, the start is sometimes inserted after the end!
    if ( startNode.compareDocumentPosition( endNode ) &
            DOCUMENT_POSITION_PRECEDING ) {
        startNode.id = endSelectionId;
        endNode.id = startSelectionId;
        temp = startNode;
        startNode = endNode;
        endNode = temp;
    }

    range.setStartAfter( startNode );
    range.setEndBefore( endNode );
};

proto._getRangeAndRemoveBookmark = function ( range ) {
    var root = this._root,
        start = root.querySelector( '#' + startSelectionId ),
        end = root.querySelector( '#' + endSelectionId );

    if ( start && end ) {
        var startContainer = start.parentNode,
            endContainer = end.parentNode,
            startOffset = indexOf.call( startContainer.childNodes, start ),
            endOffset = indexOf.call( endContainer.childNodes, end );

        if ( startContainer === endContainer ) {
            endOffset -= 1;
        }

        detach( start );
        detach( end );

        if ( !range ) {
            range = this._doc.createRange();
        }
        range.setStart( startContainer, startOffset );
        range.setEnd( endContainer, endOffset );

        // Merge any text nodes we split
        mergeInlines( startContainer, range );
        if ( startContainer !== endContainer ) {
            mergeInlines( endContainer, range );
        }

        // If we didn't split a text node, we should move into any adjacent
        // text node to current selection point
        if ( range.collapsed ) {
            startContainer = range.startContainer;
            if ( startContainer.nodeType === TEXT_NODE ) {
                endContainer = startContainer.childNodes[ range.startOffset ];
                if ( !endContainer || endContainer.nodeType !== TEXT_NODE ) {
                    endContainer =
                        startContainer.childNodes[ range.startOffset - 1 ];
                }
                if ( endContainer && endContainer.nodeType === TEXT_NODE ) {
                    range.setStart( endContainer, 0 );
                    range.collapse( true );
                }
            }
        }
    }
    return range || null;
};

// --- Undo ---

proto._keyUpDetectChange = function ( event ) {
    var code = event.keyCode;
    // Presume document was changed if:
    // 1. A modifier key (other than shift) wasn't held down
    // 2. The key pressed is not in range 16<=x<=20 (control keys)
    // 3. The key pressed is not in range 33<=x<=45 (navigation keys)
    if ( !event.ctrlKey && !event.metaKey && !event.altKey &&
            ( code < 16 || code > 20 ) &&
            ( code < 33 || code > 45 ) ) {
        this._docWasChanged();
    }
};

proto._docWasChanged = function () {
    if ( canWeakMap ) {
        nodeCategoryCache = new WeakMap();
    }
    if ( this._ignoreAllChanges ) {
        return;
    }

    if ( canObserveMutations && this._ignoreChange ) {
        this._ignoreChange = false;
        return;
    }
    if ( this._isInUndoState ) {
        this._isInUndoState = false;
        this.fireEvent( 'undoStateChange', {
            canUndo: true,
            canRedo: false
        });
    }
    this.fireEvent( 'input' );
};

// Leaves bookmark
proto._recordUndoState = function ( range, replace ) {
    // Don't record if we're already in an undo state
    if ( !this._isInUndoState|| replace ) {
        // Advance pointer to new position
        var undoIndex = this._undoIndex;
        var undoStack = this._undoStack;
        var undoConfig = this._config.undo;
        var undoThreshold = undoConfig.documentSizeThreshold;
        var undoLimit = undoConfig.undoLimit;
        var html;

        if ( !replace ) {
            undoIndex += 1;
        }

        // Truncate stack if longer (i.e. if has been previously undone)
        if ( undoIndex < this._undoStackLength ) {
            undoStack.length = this._undoStackLength = undoIndex;
        }

        // Get data
        if ( range ) {
            this._saveRangeToBookmark( range );
        }
        html = this._getHTML();

        // If this document is above the configured size threshold,
        // limit the number of saved undo states.
        // Threshold is in bytes, JS uses 2 bytes per character
        if ( undoThreshold > -1 && html.length * 2 > undoThreshold ) {
            if ( undoLimit > -1 && undoIndex > undoLimit ) {
                undoStack.splice( 0, undoIndex - undoLimit );
                undoIndex = undoLimit;
                this._undoStackLength = undoLimit;
            }
        }

        // Save data
        undoStack[ undoIndex ] = html;
        this._undoIndex = undoIndex;
        this._undoStackLength += 1;
        this._isInUndoState = true;
    }
};

proto.saveUndoState = function ( range ) {
    if ( range === undefined ) {
        range = this.getSelection();
    }
    this._recordUndoState( range, this._isInUndoState );
    this._getRangeAndRemoveBookmark( range );

    return this;
};

proto.undo = function () {
    // Sanity check: must not be at beginning of the history stack
    if ( this._undoIndex !== 0 || !this._isInUndoState ) {
        // Make sure any changes since last checkpoint are saved.
        this._recordUndoState( this.getSelection(), false );

        this._undoIndex -= 1;
        this._setHTML( this._undoStack[ this._undoIndex ] );
        var range = this._getRangeAndRemoveBookmark();
        if ( range ) {
            this.setSelection( range );
        }
        this._isInUndoState = true;
        this.fireEvent( 'undoStateChange', {
            canUndo: this._undoIndex !== 0,
            canRedo: true
        });
        this.fireEvent( 'input' );
    }
    return this;
};

proto.redo = function () {
    // Sanity check: must not be at end of stack and must be in an undo
    // state.
    var undoIndex = this._undoIndex,
        undoStackLength = this._undoStackLength;
    if ( undoIndex + 1 < undoStackLength && this._isInUndoState ) {
        this._undoIndex += 1;
        this._setHTML( this._undoStack[ this._undoIndex ] );
        var range = this._getRangeAndRemoveBookmark();
        if ( range ) {
            this.setSelection( range );
        }
        this.fireEvent( 'undoStateChange', {
            canUndo: true,
            canRedo: undoIndex + 2 < undoStackLength
        });
        this.fireEvent( 'input' );
    }
    return this;
};

// --- Inline formatting ---

// Looks for matching tag and attributes, so won't work
// if <strong> instead of <b> etc.
proto.hasFormat = function ( tag, attributes, range ) {
    // 1. Normalise the arguments and get selection
    tag = tag.toUpperCase();
    if ( !attributes ) { attributes = {}; }
    if ( !range && !( range = this.getSelection() ) ) {
        return false;
    }

    // Sanitize range to prevent weird IE artifacts
    if ( !range.collapsed &&
            range.startContainer.nodeType === TEXT_NODE &&
            range.startOffset === range.startContainer.length &&
            range.startContainer.nextSibling ) {
        range.setStartBefore( range.startContainer.nextSibling );
    }
    if ( !range.collapsed &&
            range.endContainer.nodeType === TEXT_NODE &&
            range.endOffset === 0 &&
            range.endContainer.previousSibling ) {
        range.setEndAfter( range.endContainer.previousSibling );
    }

    // If the common ancestor is inside the tag we require, we definitely
    // have the format.
    var root = this._root;
    var common = range.commonAncestorContainer;
    var walker, node;
    if ( getNearest( common, root, tag, attributes ) ) {
        return true;
    }

    // If common ancestor is a text node and doesn't have the format, we
    // definitely don't have it.
    if ( common.nodeType === TEXT_NODE ) {
        return false;
    }

    // Otherwise, check each text node at least partially contained within
    // the selection and make sure all of them have the format we want.
    walker = new TreeWalker( common, SHOW_TEXT, function ( node ) {
        return isNodeContainedInRange( range, node, true );
    });

    var seenNode = false;
    while ( node = walker.nextNode() ) {
        if ( !getNearest( node, root, tag, attributes ) ) {
            return false;
        }
        seenNode = true;
    }

    return seenNode;
};

// Extracts the font-family and font-size (if any) of the element
// holding the cursor. If there's a selection, returns an empty object.
proto.getFontInfo = function ( range ) {
    var fontInfo = {
        color: undefined,
        backgroundColor: undefined,
        family: undefined,
        size: undefined
    };
    var seenAttributes = 0;
    var element, style, attr;

    if ( !range && !( range = this.getSelection() ) ) {
        return fontInfo;
    }

    element = range.commonAncestorContainer;
    if ( range.collapsed || element.nodeType === TEXT_NODE ) {
        if ( element.nodeType === TEXT_NODE ) {
            element = element.parentNode;
        }
        while ( seenAttributes < 4 && element ) {
            if ( style = element.style ) {
                if ( !fontInfo.color && ( attr = style.color ) ) {
                    fontInfo.color = attr;
                    seenAttributes += 1;
                }
                if ( !fontInfo.backgroundColor &&
                        ( attr = style.backgroundColor ) ) {
                    fontInfo.backgroundColor = attr;
                    seenAttributes += 1;
                }
                if ( !fontInfo.family && ( attr = style.fontFamily ) ) {
                    fontInfo.family = attr;
                    seenAttributes += 1;
                }
                if ( !fontInfo.size && ( attr = style.fontSize ) ) {
                    fontInfo.size = attr;
                    seenAttributes += 1;
                }
            }
            element = element.parentNode;
        }
    }
    return fontInfo;
};

proto._addFormat = function ( tag, attributes, range ) {
    // If the range is collapsed we simply insert the node by wrapping
    // it round the range and focus it.
    var root = this._root;
    var el, walker, startContainer, endContainer, startOffset, endOffset,
        node, needsFormat, block;

    if ( range.collapsed ) {
        el = fixCursor( this.createElement( tag, attributes ), root );
        insertNodeInRange( range, el );
        range.setStart( el.firstChild, el.firstChild.length );
        range.collapse( true );

        // Clean up any previous formats that may have been set on this block
        // that are unused.
        block = el;
        while ( isInline( block ) ) {
            block = block.parentNode;
        }
        removeZWS( block, el );
    }
    // Otherwise we find all the textnodes in the range (splitting
    // partially selected nodes) and if they're not already formatted
    // correctly we wrap them in the appropriate tag.
    else {
        // Create an iterator to walk over all the text nodes under this
        // ancestor which are in the range and not already formatted
        // correctly.
        //
        // In Blink/WebKit, empty blocks may have no text nodes, just a <br>.
        // Therefore we wrap this in the tag as well, as this will then cause it
        // to apply when the user types something in the block, which is
        // presumably what was intended.
        //
        // IMG tags are included because we may want to create a link around
        // them, and adding other styles is harmless.
        walker = new TreeWalker(
            range.commonAncestorContainer,
            SHOW_TEXT|SHOW_ELEMENT,
            function ( node ) {
                return ( node.nodeType === TEXT_NODE ||
                        node.nodeName === 'BR' ||
                        node.nodeName === 'IMG'
                    ) && isNodeContainedInRange( range, node, true );
            }
        );

        // Start at the beginning node of the range and iterate through
        // all the nodes in the range that need formatting.
        startContainer = range.startContainer;
        startOffset = range.startOffset;
        endContainer = range.endContainer;
        endOffset = range.endOffset;

        // Make sure we start with a valid node.
        walker.currentNode = startContainer;
        if ( !walker.filter( startContainer ) ) {
            startContainer = walker.nextNode();
            startOffset = 0;
        }

        // If there are no interesting nodes in the selection, abort
        if ( !startContainer ) {
            return range;
        }

        do {
            node = walker.currentNode;
            needsFormat = !getNearest( node, root, tag, attributes );
            if ( needsFormat ) {
                // <br> can never be a container node, so must have a text node
                // if node == (end|start)Container
                if ( node === endContainer && node.length > endOffset ) {
                    node.splitText( endOffset );
                }
                if ( node === startContainer && startOffset ) {
                    node = node.splitText( startOffset );
                    if ( endContainer === startContainer ) {
                        endContainer = node;
                        endOffset -= startOffset;
                    }
                    startContainer = node;
                    startOffset = 0;
                }
                el = this.createElement( tag, attributes );
                replaceWith( node, el );
                el.appendChild( node );
            }
        } while ( walker.nextNode() );

        // If we don't finish inside a text node, offset may have changed.
        if ( endContainer.nodeType !== TEXT_NODE ) {
            if ( node.nodeType === TEXT_NODE ) {
                endContainer = node;
                endOffset = node.length;
            } else {
                // If <br>, we must have just wrapped it, so it must have only
                // one child
                endContainer = node.parentNode;
                endOffset = 1;
            }
        }

        // Now set the selection to as it was before
        range = this.createRange(
            startContainer, startOffset, endContainer, endOffset );
    }
    return range;
};

proto._removeFormat = function ( tag, attributes, range, partial ) {
    // Add bookmark
    this._saveRangeToBookmark( range );

    // We need a node in the selection to break the surrounding
    // formatted text.
    var doc = this._doc,
        fixer;
    if ( range.collapsed ) {
        if ( cantFocusEmptyTextNodes ) {
            fixer = doc.createTextNode( ZWS );
            this._didAddZWS();
        } else {
            fixer = doc.createTextNode( '' );
        }
        insertNodeInRange( range, fixer );
    }

    // Find block-level ancestor of selection
    var root = range.commonAncestorContainer;
    while ( isInline( root ) ) {
        root = root.parentNode;
    }

    // Find text nodes inside formatTags that are not in selection and
    // add an extra tag with the same formatting.
    var startContainer = range.startContainer,
        startOffset = range.startOffset,
        endContainer = range.endContainer,
        endOffset = range.endOffset,
        toWrap = [],
        examineNode = function ( node, exemplar ) {
            // If the node is completely contained by the range then
            // we're going to remove all formatting so ignore it.
            if ( isNodeContainedInRange( range, node, false ) ) {
                return;
            }

            var isText = ( node.nodeType === TEXT_NODE ),
                child, next;

            // If not at least partially contained, wrap entire contents
            // in a clone of the tag we're removing and we're done.
            if ( !isNodeContainedInRange( range, node, true ) ) {
                // Ignore bookmarks and empty text nodes
                if ( node.nodeName !== 'INPUT' &&
                        ( !isText || node.data ) ) {
                    toWrap.push([ exemplar, node ]);
                }
                return;
            }

            // Split any partially selected text nodes.
            if ( isText ) {
                if ( node === endContainer && endOffset !== node.length ) {
                    toWrap.push([ exemplar, node.splitText( endOffset ) ]);
                }
                if ( node === startContainer && startOffset ) {
                    node.splitText( startOffset );
                    toWrap.push([ exemplar, node ]);
                }
            }
            // If not a text node, recurse onto all children.
            // Beware, the tree may be rewritten with each call
            // to examineNode, hence find the next sibling first.
            else {
                for ( child = node.firstChild; child; child = next ) {
                    next = child.nextSibling;
                    examineNode( child, exemplar );
                }
            }
        },
        formatTags = Array.prototype.filter.call(
            root.getElementsByTagName( tag ), function ( el ) {
                return isNodeContainedInRange( range, el, true ) &&
                    hasTagAttributes( el, tag, attributes );
            }
        );

    if ( !partial ) {
        formatTags.forEach( function ( node ) {
            examineNode( node, node );
        });
    }

    // Now wrap unselected nodes in the tag
    toWrap.forEach( function ( item ) {
        // [ exemplar, node ] tuple
        var el = item[0].cloneNode( false ),
            node = item[1];
        replaceWith( node, el );
        el.appendChild( node );
    });
    // and remove old formatting tags.
    formatTags.forEach( function ( el ) {
        replaceWith( el, empty( el ) );
    });

    // Merge adjacent inlines:
    this._getRangeAndRemoveBookmark( range );
    if ( fixer ) {
        range.collapse( false );
    }
    mergeInlines( root, range );

    return range;
};

proto.changeFormat = function ( add, remove, range, partial ) {
    // Normalise the arguments and get selection
    if ( !range && !( range = this.getSelection() ) ) {
        return this;
    }

    // Save undo checkpoint
    this.saveUndoState( range );

    if ( remove ) {
        range = this._removeFormat( remove.tag.toUpperCase(),
            remove.attributes || {}, range, partial );
    }
    if ( add ) {
        range = this._addFormat( add.tag.toUpperCase(),
            add.attributes || {}, range );
    }

    this.setSelection( range );
    this._updatePath( range, true );

    // We're not still in an undo state
    if ( !canObserveMutations ) {
        this._docWasChanged();
    }

    return this;
};

// --- Block formatting ---

var tagAfterSplit = {
    DT:  'DD',
    DD:  'DT',
    LI:  'LI',
    PRE: 'PRE'
};

var splitBlock = function ( self, block, node, offset ) {
    var splitTag = tagAfterSplit[ block.nodeName ],
        splitProperties = null,
        nodeAfterSplit = split( node, offset, block.parentNode, self._root ),
        config = self._config;

    if ( !splitTag ) {
        splitTag = config.blockTag;
        splitProperties = config.blockAttributes;
    }

    // Make sure the new node is the correct type.
    if ( !hasTagAttributes( nodeAfterSplit, splitTag, splitProperties ) ) {
        block = createElement( nodeAfterSplit.ownerDocument,
            splitTag, splitProperties );
        if ( nodeAfterSplit.dir ) {
            block.dir = nodeAfterSplit.dir;
        }
        replaceWith( nodeAfterSplit, block );
        block.appendChild( empty( nodeAfterSplit ) );
        nodeAfterSplit = block;
    }
    return nodeAfterSplit;
};

proto.forEachBlock = function ( fn, mutates, range ) {
    if ( !range && !( range = this.getSelection() ) ) {
        return this;
    }

    // Save undo checkpoint
    if ( mutates ) {
        this.saveUndoState( range );
    }

    var root = this._root;
    var start = getStartBlockOfRange( range, root );
    var end = getEndBlockOfRange( range, root );
    if ( start && end ) {
        do {
            if ( fn( start ) || start === end ) { break; }
        } while ( start = getNextBlock( start, root ) );
    }

    if ( mutates ) {
        this.setSelection( range );

        // Path may have changed
        this._updatePath( range, true );

        // We're not still in an undo state
        if ( !canObserveMutations ) {
            this._docWasChanged();
        }
    }
    return this;
};

proto.modifyBlocks = function ( modify, range ) {
    if ( !range && !( range = this.getSelection() ) ) {
        return this;
    }

    // 1. Save undo checkpoint and bookmark selection
    this._recordUndoState( range, this._isInUndoState );

    var root = this._root;
    var frag;

    // 2. Expand range to block boundaries
    expandRangeToBlockBoundaries( range, root );

    // 3. Remove range.
    moveRangeBoundariesUpTree( range, root, root, root );
    frag = extractContentsOfRange( range, root, root );

    // 4. Modify tree of fragment and reinsert.
    insertNodeInRange( range, modify.call( this, frag ) );

    // 5. Merge containers at edges
    if ( range.endOffset < range.endContainer.childNodes.length ) {
        mergeContainers( range.endContainer.childNodes[ range.endOffset ], root );
    }
    mergeContainers( range.startContainer.childNodes[ range.startOffset ], root );

    // 6. Restore selection
    this._getRangeAndRemoveBookmark( range );
    this.setSelection( range );
    this._updatePath( range, true );

    // 7. We're not still in an undo state
    if ( !canObserveMutations ) {
        this._docWasChanged();
    }

    return this;
};

var increaseBlockQuoteLevel = function ( frag ) {
    return this.createElement( 'BLOCKQUOTE',
        this._config.tagAttributes.blockquote, [
            frag
        ]);
};

var decreaseBlockQuoteLevel = function ( frag ) {
    var blockquotes = frag.querySelectorAll( 'blockquote' );
    Array.prototype.filter.call( blockquotes, function ( el ) {
<<<<<<< HEAD
        return !getClosest( el.parentNode, root, 'BLOCKQUOTE' );
=======
        return !getNearest( el.parentNode, frag, 'BLOCKQUOTE' );
>>>>>>> f02d8444
    }).forEach( function ( el ) {
        replaceWith( el, empty( el ) );
    });
    return frag;
};

var removeBlockQuote = function (/* frag */) {
    return this.createDefaultBlock([
        this.createElement( 'INPUT', {
            id: startSelectionId,
            type: 'hidden'
        }),
        this.createElement( 'INPUT', {
            id: endSelectionId,
            type: 'hidden'
        })
    ]);
};

var makeList = function ( self, frag, type ) {
    var walker = getBlockWalker( frag, self._root ),
        node, tag, prev, newLi,
        tagAttributes = self._config.tagAttributes,
        listAttrs = tagAttributes[ type.toLowerCase() ],
        listItemAttrs = tagAttributes.li;

    while ( node = walker.nextNode() ) {
        if ( node.parentNode.nodeName === 'LI' ) {
            node = node.parentNode;
            walker.currentNode = node.lastChild;
        }
        if ( node.nodeName !== 'LI' ) {
            newLi = self.createElement( 'LI', listItemAttrs );
            if ( node.dir ) {
                newLi.dir = node.dir;
            }

            // Have we replaced the previous block with a new <ul>/<ol>?
            if ( ( prev = node.previousSibling ) && prev.nodeName === type ) {
                prev.appendChild( newLi );
                detach( node );
            }
            // Otherwise, replace this block with the <ul>/<ol>
            else {
                replaceWith(
                    node,
                    self.createElement( type, listAttrs, [
                        newLi
                    ])
                );
            }
            newLi.appendChild( empty( node ) );
            walker.currentNode = newLi;
        } else {
            node = node.parentNode;
            tag = node.nodeName;
            if ( tag !== type && ( /^[OU]L$/.test( tag ) ) ) {
                replaceWith( node,
                    self.createElement( type, listAttrs, [ empty( node ) ] )
                );
            }
        }
    }
};

var makeUnorderedList = function ( frag ) {
    makeList( this, frag, 'UL' );
    return frag;
};

var makeOrderedList = function ( frag ) {
    makeList( this, frag, 'OL' );
    return frag;
};

var removeList = function ( frag ) {
    var lists = frag.querySelectorAll( 'UL, OL' ),
        items =  frag.querySelectorAll( 'LI' ),
        root = this._root,
        i, l, list, listFrag, item;
    for ( i = 0, l = lists.length; i < l; i += 1 ) {
        list = lists[i];
        listFrag = empty( list );
        fixContainer( listFrag, root );
        replaceWith( list, listFrag );
    }

    for ( i = 0, l = items.length; i < l; i += 1 ) {
        item = items[i];
        if ( isBlock( item ) ) {
            replaceWith( item,
                this.createDefaultBlock([ empty( item ) ])
            );
        } else {
            fixContainer( item, root );
            replaceWith( item, empty( item ) );
        }
    }
    return frag;
};

var getListSelection = function ( range, root ) {
    // Get start+end li in single common ancestor
    var list = range.commonAncestorContainer;
    var startLi = range.startContainer;
    var endLi = range.endContainer;
    while ( list && list !== root && !/^[OU]L$/.test( list.nodeName ) ) {
        list = list.parentNode;
    }
    if ( !list || list === root ) {
        return null;
    }
    if ( startLi === list ) {
        startLi = startLi.childNodes[ range.startOffset ];
    }
    if ( endLi === list ) {
        endLi = endLi.childNodes[ range.endOffset ];
    }
    while ( startLi && startLi.parentNode !== list ) {
        startLi = startLi.parentNode;
    }
    while ( endLi && endLi.parentNode !== list ) {
        endLi = endLi.parentNode;
    }
    return [ list, startLi, endLi ];
};

proto.increaseListLevel = function ( range ) {
    if ( !range && !( range = this.getSelection() ) ) {
        return this.focus();
    }

    var root = this._root;
    var listSelection = getListSelection( range, root );
    if ( !listSelection ) {
        return this.focus();
    }

    var list = listSelection[0];
    var startLi = listSelection[1];
    var endLi = listSelection[2];
    if ( !startLi || startLi === list.firstChild ) {
        return this.focus();
    }

    // Save undo checkpoint and bookmark selection
    this._recordUndoState( range, this._isInUndoState );

    // Increase list depth
    var type = list.nodeName;
    var newParent = startLi.previousSibling;
    var listAttrs, next;
    if ( newParent.nodeName !== type ) {
        listAttrs = this._config.tagAttributes[ type.toLowerCase() ];
        newParent = this.createElement( type, listAttrs );
        list.insertBefore( newParent, startLi );
    }
    do {
        next = startLi === endLi ? null : startLi.nextSibling;
        newParent.appendChild( startLi );
    } while ( ( startLi = next ) );
    next = newParent.nextSibling;
    if ( next ) {
        mergeContainers( next, root );
    }

    // Restore selection
    this._getRangeAndRemoveBookmark( range );
    this.setSelection( range );
    this._updatePath( range, true );

    // We're not still in an undo state
    if ( !canObserveMutations ) {
        this._docWasChanged();
    }

    return this.focus();
};

proto.decreaseListLevel = function ( range ) {
    if ( !range && !( range = this.getSelection() ) ) {
        return this.focus();
    }

    var root = this._root;
    var listSelection = getListSelection( range, root );
    if ( !listSelection ) {
        return this.focus();
    }

    var list = listSelection[0];
    var startLi = listSelection[1];
    var endLi = listSelection[2];
    var newParent, next, insertBefore, makeNotList;
    if ( !startLi ) {
        startLi = list.firstChild;
    }
    if ( !endLi ) {
        endLi = list.lastChild;
    }

    // Save undo checkpoint and bookmark selection
    this._recordUndoState( range, this._isInUndoState );

    if ( startLi ) {
        // Find the new parent list node
        newParent = list.parentNode;

        // Split list if necesary
        insertBefore = !endLi.nextSibling ?
            list.nextSibling :
            split( list, endLi.nextSibling, newParent, root );

        if ( newParent !== root && newParent.nodeName === 'LI' ) {
            newParent = newParent.parentNode;
            while ( insertBefore ) {
                next = insertBefore.nextSibling;
                endLi.appendChild( insertBefore );
                insertBefore = next;
            }
            insertBefore = list.parentNode.nextSibling;
        }

        makeNotList = !/^[OU]L$/.test( newParent.nodeName );
        do {
            next = startLi === endLi ? null : startLi.nextSibling;
            list.removeChild( startLi );
            if ( makeNotList && startLi.nodeName === 'LI' ) {
                startLi = this.createDefaultBlock([ empty( startLi ) ]);
            }
            newParent.insertBefore( startLi, insertBefore );
        } while (( startLi = next ));
    }

    if ( !list.firstChild ) {
        detach( list );
    }

    if ( insertBefore ) {
        mergeContainers( insertBefore, root );
    }

    // Restore selection
    this._getRangeAndRemoveBookmark( range );
    this.setSelection( range );
    this._updatePath( range, true );

    // We're not still in an undo state
    if ( !canObserveMutations ) {
        this._docWasChanged();
    }

    return this.focus();
};

proto._ensureBottomLine = function () {
    var root = this._root;
    var last = root.lastElementChild;
    if ( !last ||
            last.nodeName !== this._config.blockTag || !isBlock( last ) ) {
        root.appendChild( this.createDefaultBlock() );
    }
};

// --- Keyboard interaction ---

proto.setKeyHandler = function ( key, fn ) {
    this._keyHandlers[ key ] = fn;
    return this;
};

// --- Get/Set data ---

proto._getHTML = function () {
    return this._root.innerHTML;
};

proto._setHTML = function ( html ) {
    var root = this._root;
    var node = root;
    node.innerHTML = html;
    do {
        fixCursor( node, root );
    } while ( node = getNextBlock( node, root ) );
    this._ignoreChange = true;
};

proto.getHTML = function ( withBookMark ) {
    var html, range;
    if ( withBookMark && ( range = this.getSelection() ) ) {
        this._saveRangeToBookmark( range );
    }
    html = this._getHTML().replace( /\u200B/g, '' );
    if ( range ) {
        this._getRangeAndRemoveBookmark( range );
    }
    return html;
};

proto.setHTML = function ( html ) {
    var config = this._config;
    var sanitizeToDOMFragment = config.isSetHTMLSanitized ?
            config.sanitizeToDOMFragment : null;
    var root = this._root;
    var div, frag, child;

    // Parse HTML into DOM tree
    if ( typeof sanitizeToDOMFragment === 'function' ) {
        frag = sanitizeToDOMFragment( html, false, this );
    } else {
        div = this.createElement( 'DIV' );
        div.innerHTML = html;
        frag = this._doc.createDocumentFragment();
        frag.appendChild( empty( div ) );
    }

    cleanTree( frag, config );
    cleanupBRs( frag, root, false );

    fixContainer( frag, root );

    // Fix cursor
    var node = frag;
    while ( node = getNextBlock( node, root ) ) {
        fixCursor( node, root );
    }

    // Don't fire an input event
    this._ignoreChange = true;

    // Remove existing root children
    while ( child = root.lastChild ) {
        root.removeChild( child );
    }

    // And insert new content
    root.appendChild( frag );
    fixCursor( root, root );

    // Reset the undo stack
    this._undoIndex = -1;
    this._undoStack.length = 0;
    this._undoStackLength = 0;
    this._isInUndoState = false;

    // Record undo state
    var range = this._getRangeAndRemoveBookmark() ||
        this.createRange( root.firstChild, 0 );
    this.saveUndoState( range );
    // IE will also set focus when selecting text so don't use
    // setSelection. Instead, just store it in lastSelection, so if
    // anything calls getSelection before first focus, we have a range
    // to return.
    this._lastSelection = range;
    enableRestoreSelection.call( this );
    this._updatePath( range, true );

    return this;
};

proto.insertElement = function ( el, range ) {
    if ( !range ) {
        range = this.getSelection();
    }
    range.collapse( true );
    if ( isInline( el ) ) {
        insertNodeInRange( range, el );
        range.setStartAfter( el );
    } else {
        // Get containing block node.
        var root = this._root;
        var splitNode = getStartBlockOfRange( range, root ) || root;
        var parent, nodeAfterSplit;
        // While at end of container node, move up DOM tree.
        while ( splitNode !== root && !splitNode.nextSibling ) {
            splitNode = splitNode.parentNode;
        }
        // If in the middle of a container node, split up to root.
        if ( splitNode !== root ) {
            parent = splitNode.parentNode;
            nodeAfterSplit = split( parent, splitNode.nextSibling, root, root );
        }
        if ( nodeAfterSplit ) {
            root.insertBefore( el, nodeAfterSplit );
        } else {
            root.appendChild( el );
            // Insert blank line below block.
            nodeAfterSplit = this.createDefaultBlock();
            root.appendChild( nodeAfterSplit );
        }
        range.setStart( nodeAfterSplit, 0 );
        range.setEnd( nodeAfterSplit, 0 );
        moveRangeBoundariesDownTree( range );
    }
    this.focus();
    this.setSelection( range );
    this._updatePath( range );

    if ( !canObserveMutations ) {
        this._docWasChanged();
    }

    return this;
};

proto.insertImage = function ( src, attributes ) {
    var img = this.createElement( 'IMG', mergeObjects({
        src: src
    }, attributes, true ));
    this.insertElement( img );
    return img;
};

/*
const linkRegExp = new RegExp(
// Only look on boundaries
'\\b(?:' +
// Capture group 1: URLs
'(' +
    // Add links to URLS
    // Starts with:
    '(?:' +
        // http(s):// or ftp://
        '(?:ht|f)tps?:\\/\\/' +
        // or
        '|' +
        // www.
        'www\\d{0,3}[.]' +
        // or
        '|' +
        // foo90.com/
        '[a-z0-9][a-z0-9.\\-]*[.][a-z]{2,}\\/' +
    ')' +
    // Then we get one or more:
    '(?:' +
        // Run of non-spaces, non ()<>
        '[^\\s()<>]+' +
        // or
        '|' +
        // balanced parentheses (one level deep only)
        '\\([^\\s()<>]+\\)' +
    ')+' +
    // And we finish with
    '(?:' +
        // Not a space or punctuation character
        '[^\\s?&`!()\\[\\]{};:\'".,<>«»“”‘’]' +
        // or
        '|' +
        // Balanced parentheses.
        '\\([^\\s()<>]+\\)' +
    ')' +
// Capture group 2: Emails
')|(' +
    // Add links to emails
    '[\\w\\-.%+]+@(?:[\\w\\-]+\\.)+[a-z]{2,}\\b' +
    // Allow query parameters in the mailto: style
    '(?:' +
        '[?][^&?\\s]+=[^\\s?&`!()\\[\\]{};:\'".,<>«»“”‘’]+' +
        '(?:&[^&?\\s]+=[^\\s?&`!()\\[\\]{};:\'".,<>«»“”‘’]+)*' +
    ')?' +
'))', 'i' );
*/

proto.linkRegExp = /\b(?:((?:(?:ht|f)tps?:\/\/|www\d{0,3}[.]|[a-z0-9][a-z0-9.\-]*[.][a-z]{2,}\/)(?:[^\s()<>]+|\([^\s()<>]+\))+(?:[^\s?&`!()\[\]{};:'".,<>«»“”‘’]|\([^\s()<>]+\)))|([\w\-.%+]+@(?:[\w\-]+\.)+[a-z]{2,}\b(?:[?][^&?\s]+=[^\s?&`!()\[\]{};:'".,<>«»“”‘’]+(?:&[^&?\s]+=[^\s?&`!()\[\]{};:'".,<>«»“”‘’]+)*)?))/i;

var addLinks = function ( frag, root, self ) {
    var doc = frag.ownerDocument;
    var walker = new TreeWalker( frag, SHOW_TEXT, function ( node ) {
        return !getClosest( node, root, 'A' );
    });
    var linkRegExp = self.linkRegExp;
    var defaultAttributes = self._config.tagAttributes.a;
    var node, data, parent, match, index, endIndex, child;
    if ( !linkRegExp ) {
        return;
    }
    while (( node = walker.nextNode() )) {
        data = node.data;
        parent = node.parentNode;
        while (( match = linkRegExp.exec( data ) )) {
            index = match.index;
            endIndex = index + match[0].length;
            if ( index ) {
                child = doc.createTextNode( data.slice( 0, index ) );
                parent.insertBefore( child, node );
            }
            child = self.createElement( 'A', mergeObjects({
                href: match[1] ?
                    /^(?:ht|f)tps?:/i.test( match[1] ) ?
                        match[1] :
                        'http://' + match[1] :
                    'mailto:' + match[0]
            }, defaultAttributes, false ));
            child.textContent = data.slice( index, endIndex );
            parent.insertBefore( child, node );
            node.data = data = data.slice( endIndex );
        }
    }
};

// Insert HTML at the cursor location. If the selection is not collapsed
// insertTreeFragmentIntoRange will delete the selection so that it is replaced
// by the html being inserted.
proto.insertHTML = function ( html, isPaste ) {
    var config = this._config;
    var sanitizeToDOMFragment = config.isInsertedHTMLSanitized ?
            config.sanitizeToDOMFragment : null;
    var range = this.getSelection();
    var doc = this._doc;
    var startFragmentIndex, endFragmentIndex;
    var div, frag, root, node, event;

    // Edge doesn't just copy the fragment, but includes the surrounding guff
    // including the full <head> of the page. Need to strip this out. If
    // available use DOMPurify to parse and sanitise.
    if ( typeof sanitizeToDOMFragment === 'function' ) {
        frag = sanitizeToDOMFragment( html, isPaste, this );
    } else {
        if ( isPaste ) {
            startFragmentIndex = html.indexOf( '<!--StartFragment-->' );
            endFragmentIndex = html.lastIndexOf( '<!--EndFragment-->' );
            if ( startFragmentIndex > -1 && endFragmentIndex > -1 ) {
                html = html.slice( startFragmentIndex + 20, endFragmentIndex );
            }
        }
        // Wrap with <tr> if html contains dangling <td> tags
        if ( /<\/td>((?!<\/tr>)[\s\S])*$/i.test( html ) ) {
            html = '<TR>' + html + '</TR>';
        }
        // Wrap with <table> if html contains dangling <tr> tags
        if ( /<\/tr>((?!<\/table>)[\s\S])*$/i.test( html ) ) {
            html = '<TABLE>' + html + '</TABLE>';
        }
        // Parse HTML into DOM tree
        div = this.createElement( 'DIV' );
        div.innerHTML = html;
        frag = doc.createDocumentFragment();
        frag.appendChild( empty( div ) );
    }

    // Record undo checkpoint
    this.saveUndoState( range );

    try {
        root = this._root;
        node = frag;
        event = {
            fragment: frag,
            preventDefault: function () {
                this.defaultPrevented = true;
            },
            defaultPrevented: false
        };

        addLinks( frag, frag, this );
        cleanTree( frag, config );
        cleanupBRs( frag, root, false );
        removeEmptyInlines( frag );
        frag.normalize();

        while ( node = getNextBlock( node, frag ) ) {
            fixCursor( node, root );
        }

        if ( isPaste ) {
            this.fireEvent( 'willPaste', event );
        }

        if ( !event.defaultPrevented ) {
            insertTreeFragmentIntoRange( range, event.fragment, root );
            if ( !canObserveMutations ) {
                this._docWasChanged();
            }
            range.collapse( false );

            // After inserting the fragment, check whether the cursor is inside
            // an <a> element and if so if there is an equivalent cursor
            // position after the <a> element. If there is, move it there.
            moveRangeBoundaryOutOf( range, 'A', root );

            this._ensureBottomLine();
        }

        this.setSelection( range );
        this._updatePath( range, true );
        // Safari sometimes loses focus after paste. Weird.
        if ( isPaste ) {
            this.focus();
        }
    } catch ( error ) {
        this.didError( error );
    }
    return this;
};

var escapeHTML = function ( text ) {
    return text.split( '&' ).join( '&amp;' )
               .split( '<' ).join( '&lt;' )
               .split( '>' ).join( '&gt;' )
               .split( '"' ).join( '&quot;' );
};

proto.insertPlainText = function ( plainText, isPaste ) {
    var range = this.getSelection();
    if ( range.collapsed &&
            getClosest( range.startContainer, this._root, 'PRE' ) ) {
        var node = range.startContainer;
        var offset = range.startOffset;
        var text, event;
        if ( !node || node.nodeType !== TEXT_NODE ) {
            text = this._doc.createTextNode( '' );
            node.insertBefore( text, node.childNodes[ offset ] );
            node = text;
            offset = 0;
        }
        event = {
            text: plainText,
            preventDefault: function () {
                this.defaultPrevented = true;
            },
            defaultPrevented: false
        };
        if ( isPaste ) {
            this.fireEvent( 'willPaste', event );
        }

        if ( !event.defaultPrevented ) {
            plainText = event.text;
            node.insertData( offset, plainText );
            range.setStart( node, offset + plainText.length );
            range.collapse( true );
        }
        this.setSelection( range );
        return this;
    }
    var lines = plainText.split( '\n' );
    var config = this._config;
    var tag = config.blockTag;
    var attributes = config.blockAttributes;
    var closeBlock  = '</' + tag + '>';
    var openBlock = '<' + tag;
    var attr, i, l, line;

    for ( attr in attributes ) {
        openBlock += ' ' + attr + '="' +
            escapeHTML( attributes[ attr ] ) +
        '"';
    }
    openBlock += '>';

    for ( i = 0, l = lines.length; i < l; i += 1 ) {
        line = lines[i];
        line = escapeHTML( line ).replace( / (?= )/g, '&nbsp;' );
        // We don't wrap the first line in the block, so if it gets inserted
        // into a blank line it keeps that line's formatting.
        // Wrap each line in <div></div>
        if ( i ) {
            line = openBlock + ( line || '<BR>' ) + closeBlock;
        }
        lines[i] = line;
    }
    return this.insertHTML( lines.join( '' ), isPaste );
};

// --- Formatting ---

var command = function ( method, arg, arg2 ) {
    return function () {
        this[ method ]( arg, arg2 );
        return this.focus();
    };
};

proto.addStyles = function ( styles ) {
    if ( styles ) {
        var head = this._doc.documentElement.firstChild,
            style = this.createElement( 'STYLE', {
                type: 'text/css'
            });
        style.appendChild( this._doc.createTextNode( styles ) );
        head.appendChild( style );
    }
    return this;
};

proto.bold = command( 'changeFormat', { tag: 'B' } );
proto.italic = command( 'changeFormat', { tag: 'I' } );
proto.underline = command( 'changeFormat', { tag: 'U' } );
proto.strikethrough = command( 'changeFormat', { tag: 'S' } );
proto.subscript = command( 'changeFormat', { tag: 'SUB' }, { tag: 'SUP' } );
proto.superscript = command( 'changeFormat', { tag: 'SUP' }, { tag: 'SUB' } );

proto.removeBold = command( 'changeFormat', null, { tag: 'B' } );
proto.removeItalic = command( 'changeFormat', null, { tag: 'I' } );
proto.removeUnderline = command( 'changeFormat', null, { tag: 'U' } );
proto.removeStrikethrough = command( 'changeFormat', null, { tag: 'S' } );
proto.removeSubscript = command( 'changeFormat', null, { tag: 'SUB' } );
proto.removeSuperscript = command( 'changeFormat', null, { tag: 'SUP' } );

proto.makeLink = function ( url, attributes ) {
    var range = this.getSelection();
    if ( range.collapsed ) {
        var protocolEnd = url.indexOf( ':' ) + 1;
        if ( protocolEnd ) {
            while ( url[ protocolEnd ] === '/' ) { protocolEnd += 1; }
        }
        insertNodeInRange(
            range,
            this._doc.createTextNode( url.slice( protocolEnd ) )
        );
    }
    attributes = mergeObjects(
        mergeObjects({
            href: url
        }, attributes, true ),
        this._config.tagAttributes.a,
        false
    );

    this.changeFormat({
        tag: 'A',
        attributes: attributes
    }, {
        tag: 'A'
    }, range );
    return this.focus();
};
proto.removeLink = function () {
    this.changeFormat( null, {
        tag: 'A'
    }, this.getSelection(), true );
    return this.focus();
};

proto.setFontFace = function ( name ) {
    var className = this._config.classNames.fontFamily;
    this.changeFormat( name ? {
        tag: 'SPAN',
        attributes: {
            'class': className,
            style: 'font-family: ' + name + ', sans-serif;'
        }
    } : null, {
        tag: 'SPAN',
        attributes: { 'class': className }
    });
    return this.focus();
};
proto.setFontSize = function ( size ) {
    var className = this._config.classNames.fontSize;
    this.changeFormat( size ? {
        tag: 'SPAN',
        attributes: {
            'class': className,
            style: 'font-size: ' +
                ( typeof size === 'number' ? size + 'px' : size )
        }
    } : null, {
        tag: 'SPAN',
        attributes: { 'class': className }
    });
    return this.focus();
};

proto.setTextColour = function ( colour ) {
    var className = this._config.classNames.colour;
    this.changeFormat( colour ? {
        tag: 'SPAN',
        attributes: {
            'class': className,
            style: 'color:' + colour
        }
    } : null, {
        tag: 'SPAN',
        attributes: { 'class': className }
    });
    return this.focus();
};

proto.setHighlightColour = function ( colour ) {
    var className = this._config.classNames.highlight;
    this.changeFormat( colour ? {
        tag: 'SPAN',
        attributes: {
            'class': className,
            style: 'background-color:' + colour
        }
    } : colour, {
        tag: 'SPAN',
        attributes: { 'class': className }
    });
    return this.focus();
};

proto.setTextAlignment = function ( alignment ) {
    this.forEachBlock( function ( block ) {
        var className = block.className
            .split( /\s+/ )
            .filter( function ( klass ) {
                return !!klass && !/^align/.test( klass );
            })
            .join( ' ' );
        if ( alignment ) {
            block.className = className + ' align-' + alignment;
            block.style.textAlign = alignment;
        } else {
            block.className = className;
            block.style.textAlign = '';
        }
    }, true );
    return this.focus();
};

proto.setTextDirection = function ( direction ) {
    this.forEachBlock( function ( block ) {
        if ( direction ) {
            block.dir = direction;
        } else {
            block.removeAttribute( 'dir' );
        }
    }, true );
    return this.focus();
};

// ---

var addPre = function ( frag ) {
    var root = this._root;
    var document = this._doc;
    var output = document.createDocumentFragment();
    var walker = getBlockWalker( frag, root );
    var node;
    // 1. Extract inline content; drop all blocks and contains.
    while (( node = walker.nextNode() )) {
        // 2. Replace <br> with \n in content
        var nodes = node.querySelectorAll( 'BR' );
        var brBreaksLine = [];
        var l = nodes.length;
        var i, br;

        // Must calculate whether the <br> breaks a line first, because if we
        // have two <br>s next to each other, after the first one is converted
        // to a block split, the second will be at the end of a block and
        // therefore seem to not be a line break. But in its original context it
        // was, so we should also convert it to a block split.
        for ( i = 0; i < l; i += 1 ) {
            brBreaksLine[i] = isLineBreak( nodes[i], false );
        }
        while ( l-- ) {
            br = nodes[l];
            if ( !brBreaksLine[l] ) {
                detach( br );
            } else {
                replaceWith( br, document.createTextNode( '\n' ) );
            }
        }
        // 3. Remove <code>; its format clashes with <pre>
        nodes = node.querySelectorAll( 'CODE' );
        l = nodes.length;
        while ( l-- ) {
            detach( nodes[l] );
        }
        if ( output.childNodes.length ) {
            output.appendChild( document.createTextNode( '\n' ) );
        }
        output.appendChild( empty( node ) );
    }
    // 4. Replace nbsp with regular sp
    walker = new TreeWalker( output, SHOW_TEXT );
    while (( node = walker.nextNode() )) {
        node.data = node.data.replace( / /g, ' ' ); // nbsp -> sp
    }
    output.normalize();
    return fixCursor( this.createElement( 'PRE',
        this._config.tagAttributes.pre, [
            output
        ]), root );
};

var removePre = function ( frag ) {
    var document = this._doc;
    var root = this._root;
    var pres = frag.querySelectorAll( 'PRE' );
    var l = pres.length;
    var pre, walker, node, value, contents, index;
    while ( l-- ) {
        pre = pres[l];
        walker = new TreeWalker( pre, SHOW_TEXT );
        while (( node = walker.nextNode() )) {
            value = node.data;
            value = value.replace( / (?= )/g, ' ' ); // sp -> nbsp
            contents = document.createDocumentFragment();
            while (( index = value.indexOf( '\n' ) ) > -1 ) {
                contents.appendChild(
                    document.createTextNode( value.slice( 0, index ) )
                );
                contents.appendChild( document.createElement( 'BR' ) );
                value = value.slice( index + 1 );
            }
            node.parentNode.insertBefore( contents, node );
            node.data = value;
        }
        fixContainer( pre, root );
        replaceWith( pre, empty( pre ) );
    }
    return frag;
};

proto.code = function () {
    var range = this.getSelection();
    if ( range.collapsed || isContainer( range.commonAncestorContainer ) ) {
        this.modifyBlocks( addPre, range );
    } else {
        this.changeFormat({
            tag: 'CODE',
            attributes: this._config.tagAttributes.code
        }, null, range );
    }
    return this.focus();
};

proto.removeCode = function () {
    var range = this.getSelection();
    var ancestor = range.commonAncestorContainer;
    var inPre = getClosest( ancestor, this._root, 'PRE' );
    if ( inPre ) {
        this.modifyBlocks( removePre, range );
    } else {
        this.changeFormat( null, { tag: 'CODE' }, range );
    }
    return this.focus();
};

proto.toggleCode = function () {
    if ( this.hasFormat( 'PRE' ) || this.hasFormat( 'CODE' ) ) {
        this.removeCode();
    } else {
        this.code();
    }
    return this;
};

// ---

function removeFormatting ( self, root, clean ) {
    var node, next;
    for ( node = root.firstChild; node; node = next ) {
        next = node.nextSibling;
        if ( isInline( node ) ) {
            if ( node.nodeType === TEXT_NODE || node.nodeName === 'BR' || node.nodeName === 'IMG' ) {
                clean.appendChild( node );
                continue;
            }
        } else if ( isBlock( node ) ) {
            clean.appendChild( self.createDefaultBlock([
                removeFormatting(
                    self, node, self._doc.createDocumentFragment() )
            ]));
            continue;
        }
        removeFormatting( self, node, clean );
    }
    return clean;
}

proto.removeAllFormatting = function ( range ) {
    if ( !range && !( range = this.getSelection() ) || range.collapsed ) {
        return this;
    }

    var root = this._root;
    var stopNode = range.commonAncestorContainer;
    while ( stopNode && !isBlock( stopNode ) ) {
        stopNode = stopNode.parentNode;
    }
    if ( !stopNode ) {
        expandRangeToBlockBoundaries( range, root );
        stopNode = root;
    }
    if ( stopNode.nodeType === TEXT_NODE ) {
        return this;
    }

    // Record undo point
    this.saveUndoState( range );

    // Avoid splitting where we're already at edges.
    moveRangeBoundariesUpTree( range, stopNode, stopNode, root );

    // Split the selection up to the block, or if whole selection in same
    // block, expand range boundaries to ends of block and split up to root.
    var doc = stopNode.ownerDocument;
    var startContainer = range.startContainer;
    var startOffset = range.startOffset;
    var endContainer = range.endContainer;
    var endOffset = range.endOffset;

    // Split end point first to avoid problems when end and start
    // in same container.
    var formattedNodes = doc.createDocumentFragment();
    var cleanNodes = doc.createDocumentFragment();
    var nodeAfterSplit = split( endContainer, endOffset, stopNode, root );
    var nodeInSplit = split( startContainer, startOffset, stopNode, root );
    var nextNode, childNodes;

    // Then replace contents in split with a cleaned version of the same:
    // blocks become default blocks, text and leaf nodes survive, everything
    // else is obliterated.
    while ( nodeInSplit !== nodeAfterSplit ) {
        nextNode = nodeInSplit.nextSibling;
        formattedNodes.appendChild( nodeInSplit );
        nodeInSplit = nextNode;
    }
    removeFormatting( this, formattedNodes, cleanNodes );
    cleanNodes.normalize();
    nodeInSplit = cleanNodes.firstChild;
    nextNode = cleanNodes.lastChild;

    // Restore selection
    childNodes = stopNode.childNodes;
    if ( nodeInSplit ) {
        stopNode.insertBefore( cleanNodes, nodeAfterSplit );
        startOffset = indexOf.call( childNodes, nodeInSplit );
        endOffset = indexOf.call( childNodes, nextNode ) + 1;
    } else {
        startOffset = indexOf.call( childNodes, nodeAfterSplit );
        endOffset = startOffset;
    }

    // Merge text nodes at edges, if possible
    range.setStart( stopNode, startOffset );
    range.setEnd( stopNode, endOffset );
    mergeInlines( stopNode, range );

    // And move back down the tree
    moveRangeBoundariesDownTree( range );

    this.setSelection( range );
    this._updatePath( range, true );

    return this.focus();
};

proto.increaseQuoteLevel = command( 'modifyBlocks', increaseBlockQuoteLevel );
proto.decreaseQuoteLevel = command( 'modifyBlocks', decreaseBlockQuoteLevel );

proto.makeUnorderedList = command( 'modifyBlocks', makeUnorderedList );
proto.makeOrderedList = command( 'modifyBlocks', makeOrderedList );
proto.removeList = command( 'modifyBlocks', removeList );<|MERGE_RESOLUTION|>--- conflicted
+++ resolved
@@ -1319,11 +1319,7 @@
 var decreaseBlockQuoteLevel = function ( frag ) {
     var blockquotes = frag.querySelectorAll( 'blockquote' );
     Array.prototype.filter.call( blockquotes, function ( el ) {
-<<<<<<< HEAD
         return !getClosest( el.parentNode, root, 'BLOCKQUOTE' );
-=======
-        return !getNearest( el.parentNode, frag, 'BLOCKQUOTE' );
->>>>>>> f02d8444
     }).forEach( function ( el ) {
         replaceWith( el, empty( el ) );
     });
