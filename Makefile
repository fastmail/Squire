.PHONY: all build clean

<<<<<<< HEAD
all: build ui
=======
all: install build

intall:
	npm install
>>>>>>> 6f534404

clean:
	rm -rf build

<<<<<<< HEAD
ui: build/Squire-UI.html build/Squire-UI.css build/Squire-UI.js fonts jQuery bootstrap

build: build/ie8.js build/squire.js build/document.html 

fonts:
	cp -r source/assets/font-awesome build

jQuery:
	cp -r source/assets/jQuery build

bootstrap:
	cp -r source/assets/bootstrap build

build/Squire-UI.html: source/Squire-UI.html
	mkdir -p $(@D)
	cp $^ $@

build/Squire-UI.css: source/Squire-UI.css source/assets/drop/drop-theme-arrows.css source/assets/font-awesome/font-awesome.min.css
	mkdir -p $(@D)
	cat $^ >$@

build/Squire-UI.js: source/Squire-UI.js source/assets/drop/drop.min.js 
	mkdir -p $(@D)
	cat $^ >$@

build/ie8.js: source/ie8types.js source/ie8dom.js source/ie8range.js
	mkdir -p $(@D)
	uglifyjs $^ -c -m -o $@
=======
build: build/squire.js build/document.html
>>>>>>> 6f534404

build/squire-raw.js: source/intro.js source/Constants.js source/TreeWalker.js source/Node.js source/Range.js source/Editor.js source/outro.js
	mkdir -p $(@D)
	cat $^ >$@

build/squire.js: build/squire-raw.js
	./node_modules/uglify-js/bin/uglifyjs $^ -c -m -o $@

build/document.html: source/document.html
	mkdir -p $(@D)
	cp $^ $@<|MERGE_RESOLUTION|>--- conflicted
+++ resolved
@@ -1,29 +1,20 @@
 .PHONY: all build clean
 
-<<<<<<< HEAD
-all: build ui
-=======
-all: install build
+all: install build build-ui
 
-intall:
+install:
 	npm install
->>>>>>> 6f534404
-
 clean:
 	rm -rf build
 
-<<<<<<< HEAD
-ui: build/Squire-UI.html build/Squire-UI.css build/Squire-UI.js fonts jQuery bootstrap
 
-build: build/ie8.js build/squire.js build/document.html 
+build-ui: build/Squire-UI.html build/Squire-UI.css build/Squire-UI.js build/assets
 
-fonts:
+build: build/squire.js build/squire-raw.js build/document.html 
+
+build/assets:
 	cp -r source/assets/font-awesome build
-
-jQuery:
 	cp -r source/assets/jQuery build
-
-bootstrap:
 	cp -r source/assets/bootstrap build
 
 build/Squire-UI.html: source/Squire-UI.html
@@ -38,19 +29,12 @@
 	mkdir -p $(@D)
 	cat $^ >$@
 
-build/ie8.js: source/ie8types.js source/ie8dom.js source/ie8range.js
-	mkdir -p $(@D)
-	uglifyjs $^ -c -m -o $@
-=======
-build: build/squire.js build/document.html
->>>>>>> 6f534404
-
 build/squire-raw.js: source/intro.js source/Constants.js source/TreeWalker.js source/Node.js source/Range.js source/Editor.js source/outro.js
 	mkdir -p $(@D)
 	cat $^ >$@
 
 build/squire.js: build/squire-raw.js
-	./node_modules/uglify-js/bin/uglifyjs $^ -c -m -o $@
+	uglifyjs $^ -c -m -o $@
 
 build/document.html: source/document.html
 	mkdir -p $(@D)
